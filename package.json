--- conflicted
+++ resolved
@@ -1,26 +1,10 @@
 {
-<<<<<<< HEAD
-	"name": "@vscode/cdp",
-	"description": "Node.js libraries for interfacing with the Chrome DevTools Protocol",
-	"main": "dist/index.js",
-	"scripts": {
-		"build": "rimraf dist && tsc",
-		"prepack": "rimraf dist && tsc",
-		"test:unit": "jest src",
-		"test:watch": "jest src --watch",
-		"update": "ts-node src/build/download-types"
-	},
-=======
->>>>>>> 9b6c20ea
 	"dependencies": {
 		"@types/ws": "^7.4.4",
 		"cockatiel": "^2.0.2",
 		"ws": "^7.4.6"
 	},
-<<<<<<< HEAD
-=======
 	"description": "Node.js libraries for interfacing with the Chrome DevTools Protocol",
->>>>>>> 9b6c20ea
 	"devDependencies": {
 		"@types/node": "^15.12.2",
 		"concurrently": "^6.2.0",
@@ -28,8 +12,6 @@
 		"execa": "^5.1.1",
 		"got": "^11.8.2",
 		"rimraf": "^3.0.2"
-<<<<<<< HEAD
-=======
 	},
 	"main": "dist/index.js",
 	"name": "@vscode/cdp",
@@ -39,6 +21,5 @@
 		"test:unit": "jest src",
 		"test:watch": "jest src --watch",
 		"update": "ts-node src/build/download-types"
->>>>>>> 9b6c20ea
 	}
 }